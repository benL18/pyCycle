import sys

import openmdao.api as om

import pycycle.api as pyc


class Turbojet(pyc.Cycle):

    def initialize(self):
        self.options.declare('design', default=True,
                              desc='Switch between on-design and off-design calculation.')

    def setup(self):

        thermo_spec = pyc.species_data.janaf
        design = self.options['design']

        # Add engine elements
        self.pyc_add_element('fc', pyc.FlightConditions(thermo_data=thermo_spec,
                                    elements=pyc.AIR_MIX))
        self.pyc_add_element('inlet', pyc.Inlet(design=design, thermo_data=thermo_spec,
                                    elements=pyc.AIR_MIX))
        self.pyc_add_element('comp', pyc.Compressor(map_data=pyc.AXI5, design=design,
                                    thermo_data=thermo_spec, elements=pyc.AIR_MIX,),
                                    promotes_inputs=['Nmech'])
        self.pyc_add_element('burner', pyc.Combustor(design=design,thermo_data=thermo_spec,
                                    inflow_elements=pyc.AIR_MIX,
                                    air_fuel_elements=pyc.AIR_FUEL_MIX,
                                    fuel_type='JP-7'))
        self.pyc_add_element('turb', pyc.Turbine(map_data=pyc.LPT2269, design=design,
                                    thermo_data=thermo_spec, elements=pyc.AIR_FUEL_MIX,),
                                    promotes_inputs=['Nmech'])
        self.pyc_add_element('nozz', pyc.Nozzle(nozzType='CD', lossCoef='Cv',
                                    thermo_data=thermo_spec, elements=pyc.AIR_FUEL_MIX))
        self.pyc_add_element('shaft', pyc.Shaft(num_ports=2),promotes_inputs=['Nmech'])
        self.pyc_add_element('perf', pyc.Performance(num_nozzles=1, num_burners=1))

        # Connect flow stations
        self.pyc_connect_flow('fc.Fl_O', 'inlet.Fl_I', connect_w=False)
        self.pyc_connect_flow('inlet.Fl_O', 'comp.Fl_I')
        self.pyc_connect_flow('comp.Fl_O', 'burner.Fl_I')
        self.pyc_connect_flow('burner.Fl_O', 'turb.Fl_I')
        self.pyc_connect_flow('turb.Fl_O', 'nozz.Fl_I')

        # Make other non-flow connections
        # Connect turbomachinery elements to shaft
        self.connect('comp.trq', 'shaft.trq_0')
        self.connect('turb.trq', 'shaft.trq_1')

        # Connnect nozzle exhaust to freestream static conditions
        self.connect('fc.Fl_O:stat:P', 'nozz.Ps_exhaust')

        # Connect outputs to perfomance element
        self.connect('inlet.Fl_O:tot:P', 'perf.Pt2')
        self.connect('comp.Fl_O:tot:P', 'perf.Pt3')
        self.connect('burner.Wfuel', 'perf.Wfuel_0')
        self.connect('inlet.F_ram', 'perf.ram_drag')
        self.connect('nozz.Fg', 'perf.Fg_0')

        # Add balances for design and off-design
        balance = self.add_subsystem('balance', om.BalanceComp())
        if design:

            balance.add_balance('W', units='lbm/s', eq_units='lbf', rhs_name='Fn_target')
            self.connect('balance.W', 'inlet.Fl_I:stat:W')
            self.connect('perf.Fn', 'balance.lhs:W')

            balance.add_balance('FAR', eq_units='degR', lower=1e-4, val=.017, rhs_name='T4_target')
            self.connect('balance.FAR', 'burner.Fl_I:FAR')
            self.connect('burner.Fl_O:tot:T', 'balance.lhs:FAR')

            balance.add_balance('turb_PR', val=1.5, lower=1.001, upper=8, eq_units='hp', rhs_val=0.)
            self.connect('balance.turb_PR', 'turb.PR')
            self.connect('shaft.pwr_net', 'balance.lhs:turb_PR')

        else:

            balance.add_balance('FAR', eq_units='lbf', lower=1e-4, val=.3, rhs_name='Fn_target')
            self.connect('balance.FAR', 'burner.Fl_I:FAR')
            self.connect('perf.Fn', 'balance.lhs:FAR')

            balance.add_balance('Nmech', val=1.5, units='rpm', lower=500., eq_units='hp', rhs_val=0.)
            self.connect('balance.Nmech', 'Nmech')
            self.connect('shaft.pwr_net', 'balance.lhs:Nmech')

            balance.add_balance('W', val=168.0, units='lbm/s', eq_units='inch**2')
            self.connect('balance.W', 'inlet.Fl_I:stat:W')
            self.connect('nozz.Throat:stat:area', 'balance.lhs:W')

        # Setup solver to converge engine
        self.set_order(['fc', 'inlet', 'comp', 'burner', 'turb', 'nozz', 'shaft', 'perf', 'balance'])

        newton = self.nonlinear_solver = om.NewtonSolver()
        newton.options['atol'] = 1e-6
        newton.options['rtol'] = 1e-6
        newton.options['iprint'] = 2
        newton.options['maxiter'] = 15
        newton.options['solve_subsystems'] = True
        newton.options['max_sub_solves'] = 100
        newton.options['reraise_child_analysiserror'] = False
        
        self.linear_solver = om.DirectSolver(assemble_jac=True)

def viewer(prob, pt, file=sys.stdout):
    """
    print a report of all the relevant cycle properties
    """

    summary_data = (prob[pt+'.fc.Fl_O:stat:MN'], prob[pt+'.fc.alt'], prob[pt+'.inlet.Fl_O:stat:W'], 
                    prob[pt+'.perf.Fn'], prob[pt+'.perf.Fg'], prob[pt+'.inlet.F_ram'],
                    prob[pt+'.perf.OPR'], prob[pt+'.perf.TSFC'])

    print(file=file, flush=True)
    print(file=file, flush=True)
    print(file=file, flush=True)
    print("----------------------------------------------------------------------------", file=file, flush=True)
    print("                              POINT:", pt, file=file, flush=True)
    print("----------------------------------------------------------------------------", file=file, flush=True)
    print("                       PERFORMANCE CHARACTERISTICS", file=file, flush=True)
    print("    Mach      Alt       W      Fn      Fg    Fram     OPR     TSFC  ", file=file, flush=True)
    print(" %7.5f  %7.1f %7.3f %7.1f %7.1f %7.1f %7.3f  %7.5f" %summary_data, file=file, flush=True)


    fs_names = ['fc.Fl_O', 'inlet.Fl_O', 'comp.Fl_O', 'burner.Fl_O',
                'turb.Fl_O', 'nozz.Fl_O']
    fs_full_names = [f'{pt}.{fs}' for fs in fs_names]
    pyc.print_flow_station(prob, fs_full_names, file=file)

    comp_names = ['comp']
    comp_full_names = [f'{pt}.{c}' for c in comp_names]
    pyc.print_compressor(prob, comp_full_names, file=file)

    pyc.print_burner(prob, [f'{pt}.burner'])

    turb_names = ['turb']
    turb_full_names = [f'{pt}.{t}' for t in turb_names]
    pyc.print_turbine(prob, turb_full_names, file=file)

    noz_names = ['nozz']
    noz_full_names = [f'{pt}.{n}' for n in noz_names]
    pyc.print_nozzle(prob, noz_full_names, file=file)

    shaft_names = ['shaft']
    shaft_full_names = [f'{pt}.{s}' for s in shaft_names]
    pyc.print_shaft(prob, shaft_full_names, file=file)


class MPTurbojet(pyc.MPCycle):

    def setup(self):

        # Create design instance of model
        self.pyc_add_pnt('DESIGN', Turbojet())

        self.set_input_defaults('DESIGN.Nmech', 8070.0, units='rpm')
        self.set_input_defaults('DESIGN.inlet.MN', 0.60)
        self.set_input_defaults('DESIGN.comp.MN', 0.020)#.2
        self.set_input_defaults('DESIGN.burner.MN', 0.020)#.2
        self.set_input_defaults('DESIGN.turb.MN', 0.4)

        self.pyc_add_cycle_param('burner.dPqP', 0.03)
        self.pyc_add_cycle_param('nozz.Cv', 0.99)

        
        # define the off-design conditions we want to run
        self.od_pts = ['OD0', 'OD1']
<<<<<<< HEAD
=======
        # self.od_pts = ['OD'] #use this for running benchmark
>>>>>>> ebc831fa
        self.od_MNs = [0.000001, 0.2]
        self.od_alts = [0.0, 5000]
        self.od_Fns =[11000.0, 8000.0]

        for i,pt in enumerate(self.od_pts):
            self.pyc_add_pnt(pt, Turbojet(design=False))

            self.set_input_defaults(pt+'.fc.MN', val=self.od_MNs[i])
            self.set_input_defaults(pt+'.fc.alt', self.od_alts[i], units='ft')
            self.set_input_defaults(pt+'.balance.Fn_target', self.od_Fns[i], units='lbf')  

        self.pyc_connect_des_od('comp.s_PR', 'comp.s_PR')
        self.pyc_connect_des_od('comp.s_Wc', 'comp.s_Wc')
        self.pyc_connect_des_od('comp.s_eff', 'comp.s_eff')
        self.pyc_connect_des_od('comp.s_Nc', 'comp.s_Nc')

        self.pyc_connect_des_od('turb.s_PR', 'turb.s_PR')
        self.pyc_connect_des_od('turb.s_Wp', 'turb.s_Wp')
        self.pyc_connect_des_od('turb.s_eff', 'turb.s_eff')
        self.pyc_connect_des_od('turb.s_Np', 'turb.s_Np')

        self.pyc_connect_des_od('inlet.Fl_O:stat:area', 'inlet.area')
        self.pyc_connect_des_od('comp.Fl_O:stat:area', 'comp.area')
        self.pyc_connect_des_od('burner.Fl_O:stat:area', 'burner.area')
        self.pyc_connect_des_od('turb.Fl_O:stat:area', 'turb.area')

        self.pyc_connect_des_od('nozz.Throat:stat:area', 'balance.rhs:W')

if __name__ == "__main__":

    import time

    prob = om.Problem()

    prob.model = mp_turbojet = MPTurbojet()

    prob.setup(check=False)

    #Define the design point
    prob.set_val('DESIGN.fc.alt', 0, units='ft')
    prob.set_val('DESIGN.fc.MN', 0.000001)
    prob.set_val('DESIGN.balance.Fn_target', 11800.0, units='lbf')
    prob.set_val('DESIGN.balance.T4_target', 2370.0, units='degR') 
    prob.set_val('DESIGN.comp.PR', 13.5) 
    prob.set_val('DESIGN.comp.eff', 0.83)
    prob.set_val('DESIGN.turb.eff', 0.86)

    # Set initial guesses for balances
    prob['DESIGN.balance.FAR'] = 0.0175506829934
    prob['DESIGN.balance.W'] = 168.453135137
    prob['DESIGN.balance.turb_PR'] = 4.46138725662
    prob['DESIGN.fc.balance.Pt'] = 14.6955113159
    prob['DESIGN.fc.balance.Tt'] = 518.665288153

    for i,pt in enumerate(mp_turbojet.od_pts):

        # initial guesses
        prob[pt+'.balance.W'] = 166.073
        prob[pt+'.balance.FAR'] = 0.01680
        prob[pt+'.balance.Nmech'] = 8197.38
        prob[pt+'.fc.balance.Pt'] = 15.703
        prob[pt+'.fc.balance.Tt'] = 558.31
        prob[pt+'.turb.PR'] = 4.6690

    st = time.time()

    prob.set_solver_print(level=-1)
    prob.set_solver_print(level=2, depth=1)
    prob.run_model()

    for pt in ['DESIGN']+mp_turbojet.od_pts:
        viewer(prob, pt)

    print()
    print("time", time.time() - st)<|MERGE_RESOLUTION|>--- conflicted
+++ resolved
@@ -165,10 +165,6 @@
         
         # define the off-design conditions we want to run
         self.od_pts = ['OD0', 'OD1']
-<<<<<<< HEAD
-=======
-        # self.od_pts = ['OD'] #use this for running benchmark
->>>>>>> ebc831fa
         self.od_MNs = [0.000001, 0.2]
         self.od_alts = [0.0, 5000]
         self.od_Fns =[11000.0, 8000.0]
