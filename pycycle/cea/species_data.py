--- conflicted
+++ resolved
@@ -30,9 +30,6 @@
         self.init_reacts = init_reacts
         self.init_elements = init_elements
         self.temp_base = None # array of lowest end of lowest temperature range
-<<<<<<< HEAD
-        self.set_data(thermo_data_module, init_reacts)
-=======
 
         if init_elements is not None and init_reacts is None:
 
@@ -66,7 +63,6 @@
             raise ValueError('You have provided both elements and initial reactants (init_reacts). In order to set thermodynamic data, you must only provide one or the other.')       
         
         self.set_data(init_reacts)
->>>>>>> 3f328bda
 
     def H0(self, Tt): # standard-state molar enthalpy for species j at temp T
         Tt = Tt[0]
@@ -114,29 +110,9 @@
     def set_data(self, init_reacts):
         """computes the relevant quantities, given the recatant data"""
 
-<<<<<<< HEAD
-        self.thermo_data = thermo_data_module
-        self.prod_data = thermo_data_module.products
-
-        elements = set()
-
-        if init_reacts is None:
-            init_reacts = thermo_data_module.init_prod_amounts
-
-        #expand the init_reacts out to include all products, not just those provided
-        full_init_react = OrderedDict()
-        for p in self.prod_data:
-            # initial amounts need to be given in mass ratios
-            if p in init_reacts:
-                full_init_react[p] = init_reacts[p] * self.prod_data[p]['wt']
-            else:
-                full_init_react[p] = 0.
-
-        init_reacts = full_init_react
-=======
+
         ### setting up object attributes ###
         element_list = sorted(self.elements)
->>>>>>> 3f328bda
 
         self.num_element = len(element_list)
         self.num_prod = len(self.products)
